use std::{
    collections::VecDeque,
    env, f64,
    fmt::Debug,
    fs,
    io::{BufRead, BufReader, Write},
    net::TcpStream,
    process::exit,
<<<<<<< HEAD
    sync::{mpsc, Arc},
=======
    sync::mpsc::{self, Sender},
>>>>>>> a8081f9f
    thread,
    time::Duration,
};

use chrono::{Local, Utc};
use clap::{command, Parser};
use env_logger::Builder;
use futures::executor;
use hnefatafl_copenhagen::{
    color::Color,
    game::Game,
    handle_error,
    play::Vertex,
    rating::Rated,
    role::Role,
    server_game::{ServerGameLight, ServerGamesLight},
    space::Space,
    status::Status,
    time::{Time, TimeSettings},
    HOME, VERSION_ID,
};
use iced::{
    font::Font,
    futures::{SinkExt, Stream},
    stream,
    widget::{
        button, checkbox, column, container, radio, row, scrollable, text, text_input, Column,
        Container, Row, Scrollable,
    },
    Element, Subscription,
};
<<<<<<< HEAD
use log::{debug, error, info, LevelFilter};
use rustls::{pki_types::ServerName, RootCertStore};
=======
use log::{debug, error, info, trace, LevelFilter};
>>>>>>> a8081f9f

const PORT: &str = ":49152";
const PADDING: u16 = 10;
const SPACING: u16 = 10;
const SPACING_B: u16 = 20;

/// A Hnefatafl Copenhagen Client
///
/// This is a TCP client that connects to a server.
#[derive(Parser, Debug)]
#[command(version, about)]
struct Args {
    /// Connect to the HTP server at host
    #[arg(default_value = "hnefatafl.org", long)]
    host: String,
}

fn main() -> anyhow::Result<()> {
    init_logger();

    iced::application("Hnefatafl Copenhagen", Client::update, Client::view)
        .default_font(Font::MONOSPACE)
        .subscription(Client::subscriptions)
        .theme(Client::theme)
        .run()?;

    Ok(())
}

#[allow(clippy::struct_excessive_bools)]
#[derive(Debug, Default)]
struct Client {
    attacker: String,
    defender: String,
    challenger: bool,
    connected_to: String,
    error: Option<String>,
    game: Option<Game>,
    game_id: usize,
    games_light: ServerGamesLight,
    my_turn: bool,
    password: String,
    password_real: String,
    password_show: bool,
    play_from: Option<Vertex>,
    play_from_previous: Option<Vertex>,
    play_to_previous: Option<Vertex>,
    rated: Rated,
    request_draw: bool,
    role_selected: Option<Role>,
    screen: Screen,
    screen_size: Size,
    sound_muted: bool,
    spectators: Vec<String>,
    status: Status,
    texts: VecDeque<String>,
    texts_game: VecDeque<String>,
    text_input: String,
    theme: Theme,
    timed: TimeSettings,
    time_minutes: String,
    time_add_seconds: String,
    time_attacker: TimeSettings,
    time_defender: TimeSettings,
    tx: Option<mpsc::Sender<String>>,
    username: String,
    users: Vec<User>,
}

#[derive(Clone, Debug, Default, Eq, PartialEq)]
enum Screen {
    AccountSettings,
    #[default]
    Login,
    Game,
    GameNew,
    GameNewFrozen,
    Games,
    Users,
}

impl Client {
    #[must_use]
    fn board(&self) -> Column<Message> {
        let (board_size, spacing) = match self.screen_size {
            Size::Large => (50, 23),
            Size::Small => (35, 22),
        };

        let letters = " ABCDEFGHJKL";
        let mut row_letters_1 = Row::new();
        for letter in letters.chars() {
            row_letters_1 = row_letters_1.push(text(letter).size(board_size).center());
        }
        let mut row_letters_2 = Row::new();
        for letter in letters.chars() {
            row_letters_2 = row_letters_2.push(text(letter).size(board_size).center());
        }

        let Some(game) = &self.game else {
            return column![];
        };

        let mut game_display = Column::new();
        game_display = game_display.push(row_letters_1.spacing(spacing));

        let mut possible_moves = None;
        if self.my_turn {
            if let Some(game) = self.game.as_ref() {
                possible_moves = Some(game.board.all_legal_moves(
                    &game.status,
                    &game.turn,
                    &game.previous_boards,
                ));
            }
        }

        for y in 0..11 {
            let mut row = Row::new();

            let y_label = 11 - y;
            row = row.push(text(format!("{y_label:2}")).size(board_size).center());

            for x in 0..11 {
                let vertex = Vertex { x, y };

                let mut button_ = match game.board.get(&vertex) {
                    Space::Empty => {
                        if (y, x) == (0, 0)
                            || (y, x) == (10, 0)
                            || (y, x) == (0, 10)
                            || (y, x) == (10, 10)
                            || (y, x) == (5, 5)
                        {
                            button(text("□").size(board_size))
                        } else {
                            button(text(" ").size(board_size))
                        }
                    }
                    Space::Black => button(text("●").size(board_size)),
                    Space::King => button(text("△").size(board_size)),
                    Space::White => button(text("○").size(board_size)),
                };

                if let (Some(from), Some(to)) = (&self.play_from_previous, &self.play_to_previous) {
                    let y_diff = from.y as i128 - to.y as i128;
                    let x_diff = from.x as i128 - to.x as i128;
                    let mut arrow = " ";

                    if y_diff < 0 {
                        arrow = "↓";
                    } else if y_diff > 0 {
                        arrow = "↑";
                    } else if x_diff < 0 {
                        arrow = "→";
                    } else if x_diff > 0 {
                        arrow = "←";
                    }

                    if (y, x) == (from.y, from.x) {
                        button_ = button(text(arrow).size(board_size));
                    }
                }

                if let Some(Ok(legal_moves)) = &possible_moves {
                    if let Some(vertex_from) = self.play_from.as_ref() {
                        if let Some(vertexes) = legal_moves.moves.get(vertex_from) {
                            if vertexes.contains(&vertex) {
                                button_ = button_.on_press(Message::PlayMoveTo(vertex));
                            }
                        }
                    } else if legal_moves.moves.contains_key(&vertex) {
                        button_ = button_.on_press(Message::PlayMoveFrom(vertex));
                    }
                }

                row = row.push(button_);
            }

            row = row.push(text(format!("{y_label:2}")).size(board_size).center());

            game_display = game_display.push(row);
        }

        game_display = game_display.push(row_letters_2.spacing(spacing));
        game_display
    }

    fn subscriptions(&self) -> Subscription<Message> {
        let subscription_1 = if let Some(game) = &self.game {
            if game.time.is_some() {
                iced::time::every(iced::time::Duration::from_millis(100))
                    .map(|_instant| Message::Tick)
            } else {
                Subscription::none()
            }
        } else {
            Subscription::none()
        };

        let subscription_2 = Subscription::run(pass_messages);

        Subscription::batch(vec![subscription_1, subscription_2])
    }

    fn texting(&self, in_game: bool) -> Column<Message> {
        let text_input = text_input("", &self.text_input)
            .on_input(Message::TextChanged)
            .on_paste(Message::TextChanged)
            .on_submit(Message::TextSend);

        let mut texting = Column::new();
        if in_game {
            for message in &self.texts_game {
                texting = texting.push(text(message));
            }
        } else {
            for message in &self.texts {
                texting = texting.push(text(message));
            }
        }

        let text_input = column![text("texts"), text("-----"), text_input];

        column![text_input, scrollable(texting),]
    }

    pub fn theme(&self) -> iced::Theme {
        match self.theme {
            Theme::Dark => iced::Theme::SolarizedDark,
            Theme::Light => iced::Theme::SolarizedLight,
        }
    }

    #[allow(clippy::too_many_lines)]
    pub fn update(&mut self, message: Message) {
        self.error = None;

        match message {
            Message::AccountSettings => self.screen = Screen::AccountSettings,
            Message::ChangeTheme(theme) => self.theme = theme,
            Message::ConnectedTo(address) => self.connected_to = address,
            Message::GameAccept(id) => {
                self.game_id = id;
                self.send(format!("join_game {id}\n"));
                self.screen = Screen::Game;
                self.status = Status::Ongoing;
            }
            Message::GameDecline(id) => {
                self.send(format!("decline_game {id}\n"));
            }
            Message::GameJoin(id) => {
                self.game_id = id;
                self.send(format!("join_game_pending {id}\n"));

                let Some(game) = self.games_light.0.get(&id) else {
                    panic!("the game must exist");
                };

                self.role_selected = if game.attacker.is_some() {
                    Some(Role::Defender)
                } else {
                    Some(Role::Attacker)
                };

                self.screen = Screen::GameNewFrozen;
            }
            Message::GameWatch(id) => {
                self.game_id = id;
                self.send(format!("watch_game {id}\n"));
            }
            Message::Leave => match self.screen {
                Screen::AccountSettings | Screen::GameNew | Screen::Users => {
                    self.screen = Screen::Games;
                }
                Screen::Game => {
                    self.send(format!("text_game {} I'm leaving.\n", self.game_id));
                    self.screen = Screen::Games;
                    self.my_turn = false;
                    self.request_draw = false;
                }
                Screen::GameNewFrozen => {
                    self.send(format!("leave_game {}\n", self.game_id));
                    self.screen = Screen::Games;
                }
                Screen::Games | Screen::Login => {}
            },
            Message::OpenWebsite => open_url("https://hnefatafl.org"),
            Message::GameNew => self.screen = Screen::GameNew,
            Message::GameResume(id) => {
                self.game_id = id;
                self.send(format!("resume_game {id}\n"));
                self.send(format!("text_game {id} I rejoined.\n"));
            }
            Message::GameSubmit => {
                if let Some(role) = self.role_selected {
                    if self.timed.0.is_some() {
                        match (
                            self.time_minutes.parse::<i64>(),
                            self.time_add_seconds.parse::<i64>(),
                        ) {
                            (Ok(minutes), Ok(add_seconds)) => {
                                self.timed.0 = Some(Time {
                                    add_seconds,
                                    milliseconds_left: minutes * 60_000,
                                });
                            }
                            (Ok(minutes), Err(_)) => {
                                self.timed.0 = Some(Time {
                                    add_seconds: 10,
                                    milliseconds_left: minutes * 60_000,
                                });
                            }
                            (Err(_), Ok(add_seconds)) => {
                                self.timed.0 = Some(Time {
                                    add_seconds,
                                    milliseconds_left: 15 * 60_000,
                                });
                            }
                            (Err(_), Err(_)) => {
                                self.timed.0 = Some(Time {
                                    add_seconds: 10,
                                    milliseconds_left: 15 * 60_000,
                                });
                            }
                        }
                    }

                    self.screen = Screen::GameNewFrozen;

                    // new_game (attacker | defender) (rated | unrated) [TIME_MINUTES] [ADD_SECONDS_AFTER_EACH_MOVE]
                    self.send(format!("new_game {role} {} {:?}\n", self.rated, self.timed));
                }
            }
            Message::PasswordChanged(mut password) => {
                let password_len: Vec<_> = password.chars().collect();
                let password_len = password_len.len();
                let self_password_len: Vec<_> = self.password.chars().collect();
                let self_password_len = self_password_len.len();

                if password_len == self_password_len + 1 {
                    if let Some(ch) = password.pop() {
                        self.password_real.push(ch);
                        self.password.push('●');
                    }
                } else if password_len + 1 == self_password_len {
                    self.password.pop();
                    self.password_real.pop();
                }
            }
            Message::PasswordShow(show_password) => {
                self.password_show = show_password;
            }
            Message::PlayDraw => {
                let game = get_game(&mut self.game);
                let tx = get_tx(&mut self.tx);

                handle_error(tx.send(format!("request_draw {} {}\n", self.game_id, game.turn,)));
            }
            Message::PlayDrawDecision(accept) => {
                let tx = get_tx(&mut self.tx);

                if accept {
                    handle_error(tx.send(format!("draw {} accept\n", self.game_id)));
                } else {
                    handle_error(tx.send(format!("draw {} decline\n", self.game_id)));
                }
            }
            Message::PlayMoveFrom(vertex) => self.play_from = Some(vertex),
            Message::PlayMoveTo(to) => {
                let Some(from) = self.play_from.clone() else {
                    panic!("you have to have a from to get to to");
                };

                let mut turn = Color::Colorless;
                if let Some(game) = &self.game {
                    turn = game.turn.clone();
                }

                self.handle_play(None, &from.to_string(), &to.to_string());
                let game = get_game(&mut self.game);
                let tx = get_tx(&mut self.tx);

                handle_error(tx.send(format!("game {} play {} {from} {to}\n", self.game_id, turn)));

                if game.status == Status::Ongoing {
                    match game.turn {
                        Color::Black => {
                            if let Some(time) = &mut self.time_defender.0 {
                                time.milliseconds_left += time.add_seconds * 1_000;
                            }
                        }
                        Color::Colorless => {}
                        Color::White => {
                            if let Some(time) = &mut self.time_attacker.0 {
                                time.milliseconds_left += time.add_seconds * 1_000;
                            }
                        }
                    }
                }

                self.play_from_previous = self.play_from.clone();
                self.play_to_previous = Some(to);
                self.play_from = None;
                self.my_turn = false;
            }
            Message::PlayResign => {
                let game = get_game(&mut self.game);
                let tx = get_tx(&mut self.tx);

                handle_error(tx.send(format!(
                    "game {} play {} resigns _\n",
                    self.game_id, game.turn
                )));
            }
            Message::ScreenSize(size) => self.screen_size = size,
            Message::SoundMuted(muted) => self.sound_muted = muted,
            Message::TcpConnected(tx) => {
                info!("TCP connected...");
                self.tx = Some(tx);
            }
            Message::RatedSelected(rated) => {
                self.rated = if rated { Rated::Yes } else { Rated::No };
            }
            Message::RoleSelected(role) => {
                self.role_selected = Some(role);
            }
            Message::TextChanged(string) => {
                self.text_input = string;
            }
            Message::TextReceived(string) => {
                let mut text = string.split_ascii_whitespace();
                match text.next() {
                    Some("=") => {
                        let text_next = text.next();
                        match text_next {
                            Some("display_games") => {
                                self.games_light.0.clear();
                                let games: Vec<&str> = text.collect();
                                for chunks in games.chunks_exact(11) {
                                    let game = ServerGameLight::try_from(chunks)
                                        .expect("the value should be a valid ServerGameLight");

                                    self.games_light.0.insert(game.id, game);
                                }

                                if let Some(game) = self.games_light.0.get(&self.game_id) {
                                    self.spectators =
                                        game.spectators.keys().map(ToString::to_string).collect();
                                    self.spectators.sort();
                                }
                            }
                            Some("display_users") => {
                                let users: Vec<&str> = text.collect();
                                self.users.clear();
                                for user_wins_losses_rating in users.chunks_exact(5) {
                                    let rating = user_wins_losses_rating[3];
                                    let Some((rating, deviation)) = rating.split_once("±") else {
                                        panic!("the ratings has this form");
                                    };
                                    let (Ok(rating), Ok(deviation)) =
                                        (rating.parse::<f64>(), deviation.parse::<f64>())
                                    else {
                                        panic!("the ratings has this form");
                                    };

                                    let logged_in = "logged_in" == user_wins_losses_rating[4];

                                    self.users.push(User {
                                        name: user_wins_losses_rating[0].to_string(),
                                        wins: user_wins_losses_rating[1].to_string(),
                                        losses: user_wins_losses_rating[2].to_string(),
                                        rating: (rating, deviation),
                                        logged_in,
                                    });
                                }
                                self.users
                                    .sort_by(|a, b| b.rating.0.partial_cmp(&a.rating.0).unwrap());
                            }
                            Some("game_over") => {
                                self.my_turn = false;
                                if let Some(game) = &mut self.game {
                                    game.turn = Color::Colorless;
                                }

                                text.next();
                                match text.next() {
                                    Some("attacker_wins") => self.status = Status::BlackWins,
                                    Some("defender_wins") => self.status = Status::WhiteWins,
                                    _ => {}
                                }
                            }
                            // = join_game david abby rated fischer 900_000 10
                            Some("join_game" | "resume_game" | "watch_game") => {
                                self.texts_game = VecDeque::new();
                                self.screen = Screen::Game;
                                self.status = Status::Ongoing;

                                let Some(attacker) = text.next() else {
                                    panic!("the attacker should be supplied");
                                };
                                let Some(defender) = text.next() else {
                                    panic!("the defender should be supplied");
                                };
                                self.attacker = attacker.to_string();
                                self.defender = defender.to_string();

                                let Some(rated) = text.next() else {
                                    panic!("there should be rated or unrated supplied");
                                };
                                let Ok(rated) = Rated::try_from(rated) else {
                                    panic!("rated should be valid");
                                };
                                self.rated = rated;

                                let Some(timed) = text.next() else {
                                    panic!("there should be a time setting supplied");
                                };
                                let Some(minutes) = text.next() else {
                                    panic!("there should be a minutes supplied");
                                };
                                let Some(add_seconds) = text.next() else {
                                    panic!("there should be a add_seconds supplied");
                                };
                                let Ok(timed) = TimeSettings::try_from(vec![
                                    "time_settings",
                                    timed,
                                    minutes,
                                    add_seconds,
                                ]) else {
                                    panic!("there should be a valid time settings");
                                };

                                let mut game = Game {
                                    black_time: timed.clone(),
                                    white_time: timed.clone(),
                                    time: Some(Local::now().to_utc().timestamp_millis()),
                                    ..Game::default()
                                };

                                self.time_attacker = timed.clone();
                                self.time_defender = timed;

                                if let Some(game_serialized) = text.next() {
                                    let game_deserialized = ron::from_str(game_serialized)
                                        .expect("we should be able to deserialize the game");

                                    game = game_deserialized;

                                    self.time_attacker = game.black_time.clone();
                                    self.time_defender = game.white_time.clone();

                                    match game.turn {
                                        Color::Black => {
                                            if let (Some(time), Some(time_ago)) =
                                                (&mut self.time_attacker.0, game.time)
                                            {
                                                let now = Local::now().to_utc().timestamp_millis();
                                                time.milliseconds_left -= now - time_ago;
                                            }
                                        }
                                        Color::Colorless => {}
                                        Color::White => {
                                            if let (Some(time), Some(time_ago)) =
                                                (&mut self.time_defender.0, game.time)
                                            {
                                                let now = Local::now().to_utc().timestamp_millis();
                                                time.milliseconds_left -= now - time_ago;
                                            }
                                        }
                                    }
                                }

                                let texts: Vec<&str> = text.collect();
                                let texts = texts.join(" ");
                                if !texts.is_empty() {
                                    let texts = ron::from_str(&texts)
                                        .expect("we should be able to deserialize the text");
                                    println!("{texts:?}");
                                    self.texts_game = texts;
                                }

                                if (self.username == attacker && game.turn == Color::Black)
                                    || (self.username == defender && game.turn == Color::White)
                                {
                                    self.my_turn = true;
                                }

                                self.game = Some(game);
                            }
                            Some("join_game_pending") => {
                                self.challenger = true;
                                let Some(id) = text.next() else {
                                    panic!("there should be an id supplied");
                                };
                                let Ok(id) = id.parse() else {
                                    panic!("id should be a valid usize");
                                };
                                self.game_id = id;
                            }
                            Some("leave_game") => self.game_id = 0,
                            Some("login") => self.screen = Screen::Games,
                            Some("new_game") => {
                                // = new_game game 15 none david rated fischer 900_000 10
                                if Some("game") == text.next() {
                                    self.challenger = false;
                                    let Some(game_id) = text.next() else {
                                        panic!("the game id should be next");
                                    };
                                    let Ok(game_id) = game_id.parse() else {
                                        panic!("the game_id should be a usize")
                                    };
                                    self.game_id = game_id;
                                }
                            }
                            Some("text") => {
                                let text: Vec<&str> = text.collect();
                                let text = text.join(" ");
                                self.texts.push_front(text);
                            }
                            Some("text_game") => {
                                let text: Vec<&str> = text.collect();
                                let text = text.join(" ");
                                self.texts_game.push_front(text);
                            }
                            _ => {}
                        }
                    }
                    Some("?") => {
                        if Some("login") == text.next() {
                            exit(1);
                        }
                    }
                    Some("game") => {
                        // Plays the move then sends the result back.
                        let Some(index) = text.next() else {
                            return;
                        };
                        let Ok(id) = index.parse::<usize>() else {
                            panic!("the game_id should be a valid u64");
                        };
                        self.game_id = id;

                        // game 0 generate_move black
                        let text_word = text.next();
                        if text_word == Some("generate_move") {
                            self.request_draw = false;
                            let username_start: String = self.username.chars().take(3).collect();
                            if username_start == "ai-" {
                                let Some(color) = text.next() else {
                                    return;
                                };
                                let Ok(color) = Color::try_from(color) else {
                                    return;
                                };
                                let game = get_game(&mut self.game);

                                let result = game
                                    .read_line(&format!("generate_move {color}"))
                                    .expect("generate_move should be valid")
                                    .expect("an empty string wasn't passed");

                                self.send(format!("game {index} play {result} _\n"));
                            } else {
                                self.my_turn = true;
                            }
                        // game 0 play black a3 a4
                        } else if text_word == Some("play") {
                            let Some(color) = text.next() else {
                                return;
                            };
                            let Ok(color) = Color::try_from(color) else {
                                return;
                            };
                            let Some(from) = text.next() else {
                                return;
                            };
                            let Some(to) = text.next() else {
                                return;
                            };

                            if let (Ok(from), Ok(to)) =
                                (Vertex::try_from(from), Vertex::try_from(to))
                            {
                                self.play_from_previous = Some(from);
                                self.play_to_previous = Some(to);
                            }

                            self.handle_play(Some(&color.to_string()), from, to);
                            let game = get_game(&mut self.game);

                            if game.status == Status::Ongoing {
                                match game.turn {
                                    Color::Black => {
                                        if let Some(time) = &mut self.time_defender.0 {
                                            time.milliseconds_left += time.add_seconds * 1_000;
                                        }
                                    }
                                    Color::Colorless => {}
                                    Color::White => {
                                        if let Some(time) = &mut self.time_attacker.0 {
                                            time.milliseconds_left += time.add_seconds * 1_000;
                                        }
                                    }
                                }
                            }
                        }
                    }
                    Some("request_draw") => {
                        let Some(id) = text.next() else {
                            return;
                        };
                        let Ok(id) = id.parse::<usize>() else {
                            panic!("the game_id should be a valid u64");
                        };

                        if id == self.game_id {
                            self.request_draw = true;
                        }
                    }
                    _ => {}
                }
            }
            Message::TextSend => {
                match self.screen {
                    Screen::AccountSettings => {
                        self.send(format!("change_password {}\n", self.password_real));
                        self.password.clear();
                        self.password_real.clear();
                    }
                    Screen::Game => {
                        if !self.text_input.trim().is_empty() {
                            self.text_input.push('\n');
                            self.send(format!("text_game {} {}", self.game_id, self.text_input));
                        }
                    }
                    Screen::Games => {
                        if !self.text_input.trim().is_empty() {
                            self.text_input.push('\n');
                            self.send(format!("text {}", self.text_input));
                        }
                    }
                    Screen::Login => {
                        if !self.text_input.trim().is_empty() {
                            if let Some(username) = self.text_input.split_ascii_whitespace().next()
                            {
                                let username = username.to_ascii_lowercase();
                                self.send(format!(
                                    "{VERSION_ID} {username} {}\n",
                                    self.password_real
                                ));
                                self.username = username;
                                self.password.clear();
                                self.password_real.clear();
                            }
                        }
                    }
                    Screen::GameNew | Screen::GameNewFrozen | Screen::Users => {}
                }

                self.text_input.clear();
            }
            Message::Tick => {
                if let Some(game) = &mut self.game {
                    match game.turn {
                        Color::Black => {
                            if let Some(time) = &mut self.time_attacker.0 {
                                time.milliseconds_left -= 100;

                                if self.my_turn && time.milliseconds_left <= 0 {
                                    if let Some(tx) = &mut self.tx {
                                        handle_error(tx.send(format!(
                                            "game {} play black resigns _\n",
                                            self.game_id
                                        )));
                                    }

                                    handle_error(game.read_line("play black resigns"));
                                    game.turn = Color::Colorless;
                                }
                            }
                        }
                        Color::Colorless => {}
                        Color::White => {
                            if let Some(time) = &mut self.time_defender.0 {
                                time.milliseconds_left -= 100;

                                if self.my_turn && time.milliseconds_left <= 0 {
                                    if let Some(tx) = &mut self.tx {
                                        handle_error(tx.send(format!(
                                            "game {} play white resigns _\n",
                                            self.game_id
                                        )));
                                    }

                                    handle_error(game.read_line("play white resigns"));
                                    game.turn = Color::Colorless;
                                }
                            }
                        }
                    }
                }
            }
            Message::TimeAddSeconds(string) => {
                if string.parse::<u64>().is_ok() {
                    self.time_add_seconds = string;
                }
            }
            Message::TimeCheckbox(time_selected) => {
                if time_selected {
                    self.timed.0 = Some(Time {
                        add_seconds: 10,
                        milliseconds_left: 15 * 60_000,
                    });
                } else {
                    self.timed.0 = None;
                }
            }
            Message::TimeMinutes(string) => {
                if string.parse::<u64>().is_ok() {
                    self.time_minutes = string;
                }
            }
            Message::Users => self.screen = Screen::Users,
        }
    }

    #[must_use]
    fn games(&self) -> Scrollable<Message> {
        let mut game_ids = Column::new().spacing(SPACING_B);
        let mut attackers = Column::new().spacing(SPACING_B);
        let mut defenders = Column::new().spacing(SPACING_B);
        let mut ratings = Column::new().spacing(SPACING_B);
        let mut timings = Column::new().spacing(SPACING_B);
        let mut buttons = Column::new().spacing(SPACING);

        let mut server_games: Vec<&ServerGameLight> = self.games_light.0.values().collect();
        server_games.sort_by(|a, b| b.id.cmp(&a.id));

        for game in server_games {
            let id = game.id;
            game_ids = game_ids.push(text(id));

            attackers = if let Some(attacker) = &game.attacker {
                attackers.push(text(attacker))
            } else {
                attackers.push(text("none"))
            };
            defenders = if let Some(defender) = &game.defender {
                defenders.push(text(defender))
            } else {
                defenders.push(text("none"))
            };

            ratings = ratings.push(text(game.rated.to_string()));
            timings = timings.push(text(game.timed.to_string()));

            let mut buttons_row = Row::new().spacing(SPACING);

            if game.challenge_accepted
                && !(Some(&self.username) == game.attacker.as_ref()
                    || Some(&self.username) == game.defender.as_ref())
            {
                buttons_row = buttons_row.push(button("watch").on_press(Message::GameWatch(id)));
            } else if game.attacker.is_none() || game.defender.is_none() {
                buttons_row = buttons_row.push(button("join").on_press(Message::GameJoin(id)));
            }

            if game.attacker.as_ref() == Some(&self.username)
                || game.defender.as_ref() == Some(&self.username)
            {
                buttons_row = buttons_row.push(button("resume").on_press(Message::GameResume(id)));
            }

            buttons = buttons.push(buttons_row);
        }

        let game_ids = column![text("game_id"), text("-------"), game_ids].padding(PADDING);
        let attackers = column![text("attacker"), text("--------"), attackers].padding(PADDING);
        let defenders = column![text("defender"), text("--------"), defenders].padding(PADDING);
        let ratings = column![text("rated"), text("-----"), ratings].padding(PADDING);
        let timings = column![text("timed"), text("-----"), timings].padding(PADDING);
        let buttons = column![text(""), text(""), buttons].padding(PADDING);

        scrollable(row![
            game_ids, attackers, defenders, ratings, timings, buttons
        ])
    }

    fn handle_play(&mut self, color: Option<&str>, from: &str, to: &str) {
        let mut capture = false;

        let game = get_game(&mut self.game);

        match color {
            Some(color) => match game.read_line(&format!("play {color} {from} {to}\n")) {
                Ok(value) => {
                    if let Some(value) = value {
                        if !value.trim().is_empty() {
                            capture = true;
                        }
                    }
                }
                Err(error) => {
                    eprintln!("error: {error}");
                    exit(1)
                }
            },
            None => match game.read_line(&format!("play {} {from} {to}\n", game.turn)) {
                Ok(value) => {
                    if let Some(value) = value {
                        if !value.trim().is_empty() {
                            capture = true;
                        }
                    }
                }
                Err(error) => {
                    eprintln!("error: {error}");
                    exit(1)
                }
            },
        }

        if self.sound_muted {
            return;
        }

        thread::spawn(move || {
            if let Some(mut path) = dirs::data_dir() {
                path = path.join(HOME);

                let (_stream, stream_handle) = rodio::OutputStream::try_default().unwrap();
                let file = if capture {
                    fs::File::open(path.join("capture.ogg")).unwrap()
                } else {
                    fs::File::open(path.join("move.ogg")).unwrap()
                };
                let sound = stream_handle.play_once(file).unwrap();
                sound.set_volume(1.0);
                thread::sleep(Duration::from_secs(1));
            }
        });
    }

    #[must_use]
    fn users(&self, logged_in: bool) -> Scrollable<Message> {
        let mut ratings = Column::new();
        let mut usernames = Column::new();
        let mut wins = Column::new();
        let mut losses = Column::new();

        for user in &self.users {
            if logged_in == user.logged_in {
                ratings = ratings.push(text(format!(
                    "{} ± {}",
                    user.rating.0,
                    user.rating.1.round_ties_even()
                )));
                usernames = usernames.push(text(&user.name));
                wins = wins.push(text(&user.wins));
                losses = losses.push(text(&user.losses));
            }
        }

        let ratings = column![text("rating"), text("------"), ratings].padding(PADDING);
        let usernames = column![text("username"), text("--------"), usernames].padding(PADDING);
        let wins = column![text("wins"), text("----"), wins].padding(PADDING);
        let losses = column![text("losses"), text("------"), losses].padding(PADDING);

        scrollable(row![ratings, usernames, wins, losses])
    }

    #[must_use]
    fn user_area(&self, in_game: bool) -> Container<Message> {
        let games = self.games();
        let texting = self.texting(in_game).padding(PADDING);
        let users = self.users(true);

        let user_area = column![games, users];
        let user_area = row![texting, user_area];
        container(user_area)
            .padding(PADDING)
            .style(container::bordered_box)
    }

    #[must_use]
    #[allow(clippy::too_many_lines)]
    pub fn view(&self) -> Element<Message> {
        match self.screen {
            Screen::AccountSettings => {
                let mut rating = String::new();
                let mut wins = String::new();
                let mut losses = String::new();

                for user in &self.users {
                    if self.username == user.name {
                        rating = format!("{} ± {}", user.rating.0, user.rating.1);
                        wins = user.wins.to_string();
                        losses = user.losses.to_string();
                    }
                }

                let mut columns = column![
                    text(format!("connected to {} via TCP", &self.connected_to)),
                    text(format!("username: {}", &self.username)),
                    text(format!("rating: {rating}")),
                    text(format!("wins: {wins}")),
                    text(format!("losses: {losses}")),
                ]
                .padding(PADDING)
                .spacing(SPACING);

                if self.password_show {
                    columns = columns.push(row![
                        text("change password:"),
                        text_input("", &self.password_real)
                            .on_input(Message::PasswordChanged)
                            .on_submit(Message::TextSend),
                    ]);
                } else {
                    columns = columns.push(row![
                        text("change password:"),
                        text_input("", &self.password)
                            .on_input(Message::PasswordChanged)
                            .on_submit(Message::TextSend),
                    ]);
                };
                columns = columns.push(
                    checkbox("show password", self.password_show).on_toggle(Message::PasswordShow),
                );
                columns = columns.push(button("Leave").on_press(Message::Leave));

                columns.into()
            }
            Screen::Game => {
                let mut user_area_ = column![
                    text(format!("game #{} {}", self.game_id, self.rated)),
                    text(format!("username: {}", &self.username)),
                    text(format!(
                        "attacker: {}, defender: {}",
                        &self.attacker, &self.defender
                    )),
                    text("spectators:".to_string()),
                ];

                let mut watching = false;
                for spectator in &self.spectators {
                    if self.username.as_str() == spectator.as_str() {
                        watching = true;
                    }
                    user_area_ = user_area_.push(text(spectator.clone()));
                }

                let user_area_ = container(user_area_)
                    .padding(PADDING)
                    .style(container::bordered_box);

                let texting = self.texting(true);

                let time = row![
                    text(format!("black time: {}", self.time_attacker)),
                    text(format!("white time: {}", self.time_defender)),
                ]
                .spacing(SPACING);

                let mut user_area = Column::new().spacing(SPACING);
                user_area = user_area.push(user_area_);

                if !watching {
                    if self.my_turn {
                        user_area = user_area.push(
                            row![
                                button("Resign").on_press(Message::PlayResign),
                                button("Request Draw").on_press(Message::PlayDraw),
                            ]
                            .spacing(SPACING),
                        );
                    } else {
                        let row = if self.request_draw {
                            row![
                                button("Resign"),
                                button("Accept Draw").on_press(Message::PlayDrawDecision(true)),
                                button("Decline Draw").on_press(Message::PlayDrawDecision(false)),
                            ]
                            .spacing(SPACING)
                        } else {
                            row![button("Resign"), button("Request Draw")].spacing(SPACING)
                        };
                        user_area = user_area.push(row.spacing(SPACING));
                    }
                }

                user_area = user_area.push(
                    row![
                        button("Small Screen").on_press(Message::ScreenSize(Size::Small)),
                        button("Large Screen").on_press(Message::ScreenSize(Size::Large)),
                        button("Leave").on_press(Message::Leave),
                    ]
                    .spacing(SPACING),
                );

                user_area = user_area
                    .push(checkbox("sound muted", self.sound_muted).on_toggle(Message::SoundMuted));

                if self.status == Status::WhiteWins {
                    user_area = user_area.push(text("Defender Wins!"));
                }
                if self.status == Status::BlackWins {
                    user_area = user_area.push(text("Attacker Wins!"));
                }
                user_area = user_area.push(time);
                user_area = user_area.push(texting);
                let user_area = container(user_area)
                    .padding(PADDING)
                    .style(container::bordered_box);

                row![self.board(), user_area].spacing(SPACING).into()
            }
            Screen::GameNew => {
                let attacker = radio(
                    "attacker ",
                    Role::Attacker,
                    self.role_selected,
                    Message::RoleSelected,
                );

                let defender = radio(
                    "defender ",
                    Role::Defender,
                    self.role_selected,
                    Message::RoleSelected,
                );

                let rated = checkbox("rated", self.rated.into()).on_toggle(Message::RatedSelected);

                let mut new_game = button("New Game");
                if self.role_selected.is_some() {
                    new_game = new_game.on_press(Message::GameSubmit);
                }

                let leave = button("Leave").on_press(Message::Leave);

                let mut time =
                    row![checkbox("timed ", self.timed.clone().into())
                        .on_toggle(Message::TimeCheckbox)];

                if self.timed.0.is_some() {
                    time = time.push(text("minutes"));
                    time = time
                        .push(text_input("15", &self.time_minutes).on_input(Message::TimeMinutes));
                    time = time.push(text("add seconds"));
                    time = time.push(
                        text_input("10", &self.time_add_seconds).on_input(Message::TimeAddSeconds),
                    );
                }
                time = time.spacing(SPACING);

                row![
                    new_game,
                    text("role: "),
                    attacker,
                    defender,
                    rated,
                    time,
                    leave,
                ]
                .padding(PADDING)
                .spacing(SPACING)
                .into()
            }
            Screen::GameNewFrozen => {
                let Some(role) = self.role_selected else {
                    panic!("You can't get to GameNewFrozen unless you have selected a role!");
                };

                let mut buttons_live = false;
                let mut game_display = column![text(format!("role: {role}"))].padding(PADDING);
                if let Some(game) = self.games_light.0.get(&self.game_id) {
                    game_display = game_display.push(text(game.to_string()));

                    if game.attacker.is_some() && game.defender.is_some() {
                        buttons_live = true;
                    }
                };

                let mut buttons = if self.challenger {
                    row![button("Leave").on_press(Message::Leave)]
                } else if buttons_live {
                    row![
                        button("Accept").on_press(Message::GameAccept(self.game_id)),
                        button("Decline").on_press(Message::GameDecline(self.game_id)),
                        button("Leave").on_press(Message::Leave),
                    ]
                } else {
                    row![
                        button("Accept"),
                        button("Decline"),
                        button("Leave").on_press(Message::Leave),
                    ]
                };
                buttons = buttons.padding(PADDING).spacing(SPACING);

                game_display.push(buttons).into()
            }
            Screen::Games => {
                let username = row![text("username: "), text(&self.username)];
                let create_game = button("Create Game").on_press(Message::GameNew);
                let users = button("Users").on_press(Message::Users);
                let account_setting = button("Account Settings").on_press(Message::AccountSettings);
                let website = button("Website").on_press(Message::OpenWebsite);

                let mut dark = button("☾");
                let mut light = button("☀");

                if self.theme == Theme::Light {
                    dark = dark.on_press(Message::ChangeTheme(Theme::Dark));
                } else {
                    light = light.on_press(Message::ChangeTheme(Theme::Light));
                }

                let top = row![
                    username,
                    create_game,
                    users,
                    account_setting,
                    website,
                    dark,
                    light
                ]
                .spacing(SPACING);

                let top = container(top)
                    .padding(PADDING)
                    .style(container::bordered_box);

                let user_area = self.user_area(false);

                column![top, user_area].into()
            }
            Screen::Login => {
                let username = row![
                    text("username:"),
                    text_input("", &self.text_input)
                        .on_input(Message::TextChanged)
                        .on_paste(Message::TextChanged)
                        .on_submit(Message::TextSend),
                ];

                let password = if self.password_show {
                    row![
                        text("password:"),
                        text_input("", &self.password_real)
                            .on_input(Message::PasswordChanged)
                            .on_submit(Message::TextSend),
                    ]
                } else {
                    row![
                        text("password:"),
                        text_input("", &self.password)
                            .on_input(Message::PasswordChanged)
                            .on_submit(Message::TextSend),
                    ]
                };

                let show_password =
                    checkbox("show password", self.password_show).on_toggle(Message::PasswordShow);

                column![username, password, show_password]
                    .padding(PADDING)
                    .spacing(SPACING)
                    .into()
            }
            Screen::Users => column![
                text("logged in"),
                self.users(true),
                text("logged out"),
                self.users(false),
                row![button("Leave").on_press(Message::Leave)].padding(PADDING),
            ]
            .into(),
        }
    }

    fn send(&mut self, string: String) {
        self.tx
            .as_mut()
            .expect("you should have a tx available by now")
            .send(string)
            .unwrap();
    }
}

#[derive(Clone, Debug)]
enum Message {
    AccountSettings,
    ChangeTheme(Theme),
    ConnectedTo(String),
    GameAccept(usize),
    GameDecline(usize),
    GameJoin(usize),
    GameNew,
    GameResume(usize),
    GameSubmit,
    GameWatch(usize),
    Leave,
    OpenWebsite,
    PasswordChanged(String),
    PasswordShow(bool),
    PlayDraw,
    PlayDrawDecision(bool),
    PlayMoveFrom(Vertex),
    PlayMoveTo(Vertex),
    PlayResign,
    ScreenSize(Size),
    SoundMuted(bool),
    RatedSelected(bool),
    RoleSelected(Role),
    TcpConnected(mpsc::Sender<String>),
    TextChanged(String),
    TextReceived(String),
    TextSend,
    Tick,
    TimeAddSeconds(String),
    TimeCheckbox(bool),
    TimeMinutes(String),
    Users,
}

fn get_game(game: &mut Option<Game>) -> &mut Game {
    let Some(game) = game else {
        panic!("you have to be in a game to play a move")
    };
    game
}

fn get_tx(tx: &mut Option<Sender<String>>) -> &mut Sender<String> {
    let Some(tx) = tx.as_mut() else {
        panic!("you have to have a sender at this point")
    };
    tx
}

fn pass_messages() -> impl Stream<Item = Message> {
    stream::channel(100, move |mut sender| async move {
        let mut args = Args::parse();
        args.host.push_str(PORT);
        let address = args.host;

        let mut tcp_stream = handle_error(TcpStream::connect(&address));

        let reader = handle_error(tcp_stream.try_clone());
        let mut reader = BufReader::new(reader);
        info!("connected to {address} ...");

        let root_store = RootCertStore::empty();
        let mut config = rustls::ClientConfig::builder()
            .with_root_certificates(root_store)
            .with_no_client_auth();

        if let Some(mut path) = dirs::data_dir() {
            path = path.join(HOME);
            path = path.join("ssl-keys.log");

            env::set_var("SSLKEYLOGFILE", path);
            config.key_log = Arc::new(rustls::KeyLogFile::new());
        }

        let mut conn = rustls::ClientConnection::new(
            Arc::new(config),
            ServerName::DnsName("hnefatafl.org".try_into().unwrap()),
        )
        .unwrap();

        let (tx, rx) = mpsc::channel();
        let _ = sender.send(Message::TcpConnected(tx)).await;

        thread::spawn(move || loop {
            let mut tls = rustls::Stream::new(&mut conn, &mut tcp_stream);
            let message = handle_error(rx.recv());
            let message_trim = message.trim();
            debug!("<- {message_trim}");

            handle_error(tls.write_all(message.as_bytes()));
        });

        thread::spawn(move || {
            let mut buffer = String::new();
            handle_error(executor::block_on(
                sender.send(Message::ConnectedTo(address.to_string())),
            ));
            loop {
                // Fixme!
                let bytes = handle_error(reader.read_line(&mut buffer));
                if bytes > 0 {
                    let buffer_trim = buffer.trim();
                    let buffer_trim_vec: Vec<_> = buffer_trim.split_ascii_whitespace().collect();

                    if buffer_trim_vec[1] == "display_users"
                        || buffer_trim_vec[1] == "display_games"
                    {
                        trace!("-> {buffer_trim}");
                    } else {
                        debug!("-> {buffer_trim}");
                    }

                    handle_error(executor::block_on(
                        sender.send(Message::TextReceived(buffer.clone())),
                    ));
                    buffer.clear();
                } else {
                    error!("error: the TCP stream has closed");
                    exit(1);
                }
            }
        });
    })
}

fn init_logger() {
    let mut builder = Builder::new();

    builder.format(|formatter, record| {
        writeln!(
            formatter,
            "{} [{}] ({}): {}",
            Utc::now().format("%Y-%m-%d %H:%M:%S %z"),
            record.level(),
            record.target(),
            record.args()
        )
    });

    if let Ok(var) = env::var("RUST_LOG") {
        builder.parse_filters(&var);
    } else {
        // if no RUST_LOG provided, default to logging at the Info level
        builder.filter(None, LevelFilter::Info);
    }

    builder.init();
}

fn open_url(url: &str) {
    if let Err(error) = webbrowser::open(url) {
        error!("{error}");
    }
}

#[derive(Clone, Debug, Default)]
enum Size {
    #[default]
    Small,
    Large,
}

#[derive(Clone, Debug, Default, Eq, PartialEq)]
enum Theme {
    #[default]
    Dark,
    Light,
}

#[derive(Clone, Debug)]
struct User {
    name: String,
    wins: String,
    losses: String,
    rating: (f64, f64),
    logged_in: bool,
}<|MERGE_RESOLUTION|>--- conflicted
+++ resolved
@@ -1,16 +1,11 @@
 use std::{
     collections::VecDeque,
-    env, f64,
-    fmt::Debug,
-    fs,
+    env, f64, fs,
     io::{BufRead, BufReader, Write},
     net::TcpStream,
     process::exit,
-<<<<<<< HEAD
-    sync::{mpsc, Arc},
-=======
     sync::mpsc::{self, Sender},
->>>>>>> a8081f9f
+    sync::Arc,
     thread,
     time::Duration,
 };
@@ -42,12 +37,8 @@
     },
     Element, Subscription,
 };
-<<<<<<< HEAD
-use log::{debug, error, info, LevelFilter};
+use log::{debug, error, info, trace, LevelFilter};
 use rustls::{pki_types::ServerName, RootCertStore};
-=======
-use log::{debug, error, info, trace, LevelFilter};
->>>>>>> a8081f9f
 
 const PORT: &str = ":49152";
 const PADDING: u16 = 10;
